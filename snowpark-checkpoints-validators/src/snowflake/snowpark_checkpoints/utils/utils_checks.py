--- conflicted
+++ resolved
@@ -152,16 +152,12 @@
                          constraints of the DataFrame.
 
     """
-<<<<<<< HEAD
+    LOGGER.info(
+        "Generating Pandera DataFrameSchema for checkpoint: '%s'", checkpoint_name
+    )
     current_directory_path = (
         output_path if output_path else get_io_file_manager().getcwd()
     )
-=======
-    LOGGER.info(
-        "Generating Pandera DataFrameSchema for checkpoint: '%s'", checkpoint_name
-    )
-    current_directory_path = output_path if output_path else os.getcwd()
->>>>>>> 9e38be1c
 
     output_directory_path = os.path.join(
         current_directory_path, SNOWPARK_CHECKPOINTS_OUTPUT_DIRECTORY_NAME
@@ -183,14 +179,9 @@
             f"Checkpoint {checkpoint_name} JSON file not found. Please run the Snowpark checkpoint collector first."
         )
 
-<<<<<<< HEAD
+    LOGGER.info("Reading schema from file: '%s'", checkpoint_schema_file_path)
     schema_file = get_io_file_manager().read(checkpoint_schema_file_path)
     checkpoint_schema_config = json.loads(schema_file)
-=======
-    LOGGER.info("Reading schema from file: '%s'", checkpoint_schema_file_path)
-    with open(checkpoint_schema_file_path) as schema_file:
-        checkpoint_schema_config = json.load(schema_file)
->>>>>>> 9e38be1c
 
     if DATAFRAME_PANDERA_SCHEMA_KEY not in checkpoint_schema_config:
         raise ValueError(
