--- conflicted
+++ resolved
@@ -79,9 +79,6 @@
 
 
 def assert_return(snowpark_results, spark_results, job_context, checkpoint_name):
-<<<<<<< HEAD
-    telemetry = TelemetryManager()
-=======
     """Assert and validate the results from Snowpark and Spark transformations.
 
     Args:
@@ -95,7 +92,7 @@
         TypeError: If the results cannot be compared.
 
     """
->>>>>>> 7697f792
+    telemetry = TelemetryManager()
     if isinstance(snowpark_results, SnowparkDataFrame) and isinstance(
         spark_results, SparkDataFrame
     ):
