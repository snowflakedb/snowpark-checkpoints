--- conflicted
+++ resolved
@@ -12,13 +12,9 @@
 # WITHOUT WARRANTIES OR CONDITIONS OF ANY KIND, either express or implied.
 # See the License for the specific language governing permissions and
 # limitations under the License.
-<<<<<<< HEAD
+
 import io
-=======
-
-import glob
 import logging
->>>>>>> 9e38be1c
 import os.path
 import time
 
@@ -142,12 +138,8 @@
             )
 
         target_dir = os.path.join(input_path, "**", "*")
-<<<<<<< HEAD
+        LOGGER.debug("Searching for files in '%s'", input_path)
         files_collection = get_io_file_manager().ls(target_dir, recursive=True)
-=======
-        LOGGER.debug("Searching for files in '%s'", input_path)
-        files_collection = glob.glob(target_dir, recursive=True)
->>>>>>> 9e38be1c
 
         files = [file for file in files_collection if filter_files(file)]
         files_count = len(files)
@@ -169,18 +161,10 @@
             # as Posix to convert Windows dir to posix
             new_file_path = Path(new_file_path).as_posix()
             stage_file_path = STAGE_PATH_FORMAT.format(stage_name, new_file_path)
-<<<<<<< HEAD
-
             parquet_file = get_io_file_manager().read_bytes(file_full_path)
             binary_parquet = io.BytesIO(parquet_file)
+            LOGGER.info("Loading file '%s' to %s", file_full_path, stage_file_path)
             self.session.file.put_stream(binary_parquet, stage_file_path)
-=======
-            put_statement = PUT_FILE_IN_STAGE_STATEMENT_FORMAT.format(
-                normalize_file_path, stage_file_path
-            )
-            LOGGER.info("Loading file '%s' to %s", file_full_path, stage_file_path)
-            self.session.sql(put_statement).collect()
->>>>>>> 9e38be1c
 
     def create_table_from_parquet(
         self, table_name: str, stage_directory_path: str
