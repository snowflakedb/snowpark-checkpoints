--- conflicted
+++ resolved
@@ -72,10 +72,5 @@
 
     def _save_result(self) -> None:
         result_collection_json = self.to_json()
-<<<<<<< HEAD
-        get_io_file_manager().write(self.output_file_path, result_collection_json)
-=======
         LOGGER.info("Saving collection results to '%s'", self.output_file_path)
-        with open(self.output_file_path, "w") as f:
-            f.write(result_collection_json)
->>>>>>> 9e38be1c
+        get_io_file_manager().write(self.output_file_path, result_collection_json)