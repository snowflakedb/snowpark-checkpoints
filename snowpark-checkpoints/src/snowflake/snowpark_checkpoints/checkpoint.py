#
# Copyright (c) 2012-2024 Snowflake Computing Inc. All rights reserved.
#

# Wrapper around pandera which logs to snowflake
from typing import Any, Optional

import numpy as np
import pandas

from pandera import Check, DataFrameSchema
from pandera_report import DataFrameValidator

from snowflake.snowpark import DataFrame as SnowparkDataFrame
from snowflake.snowpark_checkpoints.errors import SchemaValidationError
from snowflake.snowpark_checkpoints.job_context import SnowparkJobContext
from snowflake.snowpark_checkpoints.snowpark_sampler import (
    SamplingAdapter,
    SamplingStrategy,
)
<<<<<<< HEAD

from .utils import TelemetryManager
from .utils.utils_checks import generate_schema
=======
from snowflake.snowpark_checkpoints.utils.constant import (
    COLUMN_NOT_FOUND_ERROR,
    SNOWPARK_OUTPUT_SCHEMA_VALIDATOR_ERROR,
)
from snowflake.snowpark_checkpoints.utils.utils_checks import (
    generate_schema,
    skip_checks_on_schema,
)
>>>>>>> 856a21d6


def check_dataframe_schema_file(
    df: SnowparkDataFrame,
    checkpoint_name: str,
    job_context: SnowparkJobContext = None,
    custom_checks: Optional[dict[Any, Any]] = None,
    skip_checks: Optional[dict[Any, Any]] = None,
    sample_frac: Optional[float] = 0.1,
    sample_n: Optional[int] = None,
    sampling_strategy: Optional[SamplingStrategy] = SamplingStrategy.RANDOM_SAMPLE,
):
    """Generate and checks the schema for a given DataFrame based on a checkpoint name.

    Args:
        df (SnowparkDataFrame): The DataFrame to be validated.
        checkpoint_name (str): The name of the checkpoint to retrieve the schema.
<<<<<<< HEAD
=======
        custom_checks (dict[Any, Any], optional): Custom checks to be added to the schema.
            Defaults to None.
        skip_checks (dict[Any, Any], optional): Checks to be skipped.
            Defaults to None.
>>>>>>> 856a21d6
        job_context (SnowparkJobContext, optional): Context for job-related operations.
            Defaults to None.
        sample_frac (float, optional): Fraction of data to sample.
            Defaults to 0.1.
        sample_n (int, optional): Number of rows to sample.
            Defaults to None.
        sampling_strategy (SamplingStrategy, optional): Strategy for sampling data.
            Defaults to SamplingStrategy.RANDOM_SAMPLE.

    Raises:
        SchemaValidationError: If the DataFrame fails schema validation.

    """
    schema = generate_schema(checkpoint_name)

    check_dataframe_schema(
        df,
        schema,
        job_context,
        checkpoint_name,
        custom_checks,
        skip_checks,
        sample_frac,
        sample_n,
        sampling_strategy,
    )


def check_dataframe_schema(
    df: SnowparkDataFrame,
    pandera_schema: DataFrameSchema,
    job_context: SnowparkJobContext = None,
    checkpoint_name: str = None,
    custom_checks: Optional[dict[str, list[Check]]] = None,
    skip_checks: Optional[dict[Any, Any]] = None,
    sample_frac: Optional[float] = 0.1,
    sample_n: Optional[int] = None,
    sampling_strategy: Optional[SamplingStrategy] = SamplingStrategy.RANDOM_SAMPLE,
):
    """Validate a DataFrame against a given Pandera schema using sampling techniques.

    Args:
        df (SnowparkDataFrame): The DataFrame to be validated.
        pandera_schema (DataFrameSchema): The Pandera schema to validate against.
        job_context (SnowparkJobContext, optional): Context for job-related operations.
            Defaults to None.
        skip_checks (dict[Any, Any], optional): Checks to be skipped.
            Defaults to None.
        job_context (SnowparkJobContext, optional): Context for job-related operations.
            Defaults to None.
        checkpoint_name (str, optional): The name of the checkpoint to retrieve the schema.
            Defaults to None.
        custom_checks (dict[Any, Any], optional): Custom checks to be added to the schema.
            Defaults to None.
        sample_frac (float, optional): Fraction of data to sample.
            Defaults to 0.1.
        sample_n (int, optional): Number of rows to sample.
            Defaults to None.
        sampling_strategy (SamplingStrategy, optional): Strategy for sampling data.
            Defaults to SamplingStrategy.RANDOM_SAMPLE.

    Raises:
        SchemaValidationError: If the DataFrame fails schema validation.

    """
    skip_checks_on_schema(pandera_schema, skip_checks)

    if custom_checks:
        for col, checks in custom_checks.items():
            if col in pandera_schema.columns:
                col_schema = pandera_schema.columns[col]
                col_schema.checks.extend(checks)
            else:
                raise ValueError(COLUMN_NOT_FOUND_ERROR.format(col))

    sampler = SamplingAdapter(job_context, sample_frac, sample_n, sampling_strategy)
    sampler.process_args([df])

    # fix up the column casing
    pandera_schema_upper = pandera_schema
    new_columns: dict[Any, Any] = {}

    for col in pandera_schema.columns:
        new_columns[col.upper()] = pandera_schema.columns[col]

    pandera_schema_upper = pandera_schema_upper.remove_columns(pandera_schema.columns)
    pandera_schema_upper = pandera_schema_upper.add_columns(new_columns)

    sample_df = sampler.get_sampled_pandas_args()[0]
    sample_df.index = np.ones(sample_df.count().iloc[0])
    telemetry = TelemetryManager()
    # Raises SchemaError on validation issues
    try:
        validator = DataFrameValidator()
<<<<<<< HEAD
        is_valid, result = validator.validate(
            pandera_schema_upper, sample_df, validity_flag=True
        )
        if job_context is not None:
            job_context.mark_pass(checkpoint_name)
            telemetry_data = {
                "validation": is_valid,
                "schema": [str(type) for type in result.dtypes.values],
            }
            telemetry.log_info("DataFrameSchemaValidator", telemetry_data)

    except Exception as pandera_ex:
        telemetry_data = {
            "error": "Snowpark output schema validation error",
            "pandera_ex": pandera_ex.message,
        }
        telemetry.log_error("DataFrameValidator_Error", telemetry_data)
        raise SchemaValidationError from pandera_ex(
            "Snowpark output schema validation error",
=======
        validation_result = validator.validate(
            pandera_schema_upper, sample_df, validity_flag=True
        )

        if job_context is not None:
            job_context.mark_pass(checkpoint_name)

        return validation_result
    except Exception as pandera_ex:
        raise SchemaValidationError(
            SNOWPARK_OUTPUT_SCHEMA_VALIDATOR_ERROR,
>>>>>>> 856a21d6
            job_context,
            checkpoint_name,
            pandera_ex,
        ) from pandera_ex


def check_output_schema(
    pandera_schema: DataFrameSchema,
    sample_frac: Optional[float] = 0.1,
    sample_n: Optional[int] = None,
    sampling_strategy: Optional[SamplingStrategy] = SamplingStrategy.RANDOM_SAMPLE,
    job_context: SnowparkJobContext = None,
    check_name: Optional[str] = None,
):
    """Decorate to validate the schema of the output of a Snowpark function.

    Args:
        pandera_schema (DataFrameSchema): The Pandera schema to validate against.
        sample_frac (Optional[float], optional): Fraction of data to sample.
            Defaults to 0.1.
        sample_n (Optional[int], optional): Number of rows to sample.
            Defaults to None.
        sampling_strategy (Optional[SamplingStrategy], optional): Strategy for sampling data.
            Defaults to SamplingStrategy.RANDOM_SAMPLE.
        job_context (SnowparkJobContext, optional): Context for job-related operations.
            Defaults to None.
        check_name (Optional[str], optional): The name of the checkpoint to retrieve the schema.
            Defaults to None.

    """

    def check_output_with_decorator(snowpark_fn):
        """Decorate to validate the schema of the output of a Snowpark function.

        Args:
            snowpark_fn (function): The Snowpark function to validate.

        Returns:
            function: The decorated function.

        """
        checkpoint_name = check_name
        if check_name is None:
            checkpoint_name = snowpark_fn.__name__

        def wrapper(*args, **kwargs):
            """Wrapp a function to validate the schema of the output of a Snowpark function.

            Args:
                *args: The arguments to the Snowpark function.
                **kwargs: The keyword arguments to the Snowpark function.

            Returns:
                Any: The result of the Snowpark function.

            """
            # Run the sampled data in snowpark
            snowpark_results = snowpark_fn(*args, **kwargs)
            sampler = SamplingAdapter(
                job_context, sample_frac, sample_n, sampling_strategy
            )
            sampler.process_args([snowpark_results])
            pandas_sample_args = sampler.get_sampled_pandas_args()
            telemetry = TelemetryManager()
            # Raises SchemaError on validation issues
            try:
                validator = DataFrameValidator()
<<<<<<< HEAD
                is_valid, result = validator.validate(
                    pandera_schema, pandas_sample_args[0], validity_flag=True
                )
=======
                validation_result = validator.validate(
                    pandera_schema, pandas_sample_args[0], validity_flag=True
                )

>>>>>>> 856a21d6
                if job_context is not None:
                    telemetry_data = {
                        "validation": is_valid,
                        "schema": [str(type) for type in result.dtypes.values],
                    }
                    telemetry.log_info("DataFrameSchemaValidator", telemetry_data)
                    job_context.mark_pass(checkpoint_name)

                print(validation_result)
            except Exception as pandera_ex:
<<<<<<< HEAD
                telemetry_data = {
                    "error": "Snowpark output schema validation error",
                    "pandera_ex": pandera_ex.message,
                }
                telemetry.log_error("DataFrameValidator_Error", telemetry_data)
                raise SchemaValidationError from pandera_ex(
                    "Snowpark output schema validation error",
=======
                raise SchemaValidationError(
                    SNOWPARK_OUTPUT_SCHEMA_VALIDATOR_ERROR,
>>>>>>> 856a21d6
                    job_context,
                    checkpoint_name,
                    pandera_ex,
                ) from pandera_ex
            return snowpark_results

        return wrapper

    return check_output_with_decorator


def check_input_schema(
    pandera_schema: DataFrameSchema,
    sample_frac: Optional[float] = 0.1,
    sample_n: Optional[int] = None,
    sampling_strategy: Optional[SamplingStrategy] = SamplingStrategy.RANDOM_SAMPLE,
    job_context: SnowparkJobContext = None,
    check_name: Optional[str] = None,
):
    """Decorate factory for validating input DataFrame schemas before function execution.

    Args:
        pandera_schema (DataFrameSchema): The Pandera schema to validate against.
        sample_frac (Optional[float], optional): Fraction of data to sample.
            Defaults to 0.1.
        sample_n (Optional[int], optional): Number of rows to sample.
            Defaults to None.
        sampling_strategy (Optional[SamplingStrategy], optional): Strategy for sampling data.
            Defaults to SamplingStrategy.RANDOM_SAMPLE.
        job_context (SnowparkJobContext, optional): Context for job-related operations.
            Defaults to None.
        check_name (Optional[str], optional): The name of the checkpoint to retrieve the schema.
            Defaults to None.

    """

    def check_input_with_decorator(snowpark_fn):
        """Decorate that validates input schemas for the decorated function.

        Args:
            snowpark_fn (Callable): The function to be decorated with input schema validation.

        Raises:
            SchemaValidationError: If input data fails schema validation.

        Returns:
            Callable: A wrapper function that performs schema validation before executing the original function.

        """
        checkpoint_name = check_name
        if check_name is None:
            checkpoint_name = snowpark_fn.__name__

        def wrapper(*args, **kwargs):
            """Wrapp a function to validate the schema of the input of a Snowpark function.

            Raises:
                SchemaValidationError: If any input DataFrame fails schema validation.

            Returns:
                Any: The result of the original function after input validation.

            """
            # Run the sampled data in snowpark
            sampler = SamplingAdapter(
                job_context, sample_frac, sample_n, sampling_strategy
            )
            sampler.process_args(args)
            pandas_sample_args = sampler.get_sampled_pandas_args()
            telemetry = TelemetryManager()
            # Raises SchemaError on validation issues
            for arg in pandas_sample_args:
                if isinstance(arg, pandas.DataFrame):
                    try:
                        validator = DataFrameValidator()
<<<<<<< HEAD
                        is_valid, result = validator.validate(
                            pandera_schema, arg, validity_flag=True
                        )
=======
                        validation_result = validator.validate(
                            pandera_schema, arg, validity_flag=True
                        )

>>>>>>> 856a21d6
                        if job_context is not None:
                            telemetry_data = {
                                "validation": is_valid,
                                "schema": [str(type) for type in result.dtypes.values],
                            }
                            telemetry.log_info(
                                "DataFrameSchemaValidator", telemetry_data
                            )
                            job_context.mark_pass(checkpoint_name)

                        print(validation_result)
                    except Exception as pandera_ex:
<<<<<<< HEAD
                        telemetry_data = {
                            "error": "Snowpark output schema validation error",
                            "pandera_ex": pandera_ex.message,
                        }
                        telemetry.log_error("DataFrameValidator_Error", telemetry_data)
                        raise SchemaValidationError from pandera_ex(
                            "Snowpark schema input validation error",
=======
                        raise SchemaValidationError(
                            SNOWPARK_OUTPUT_SCHEMA_VALIDATOR_ERROR,
>>>>>>> 856a21d6
                            job_context,
                            checkpoint_name,
                            pandera_ex,
                        ) from pandera_ex
            return snowpark_fn(*args, **kwargs)

        return wrapper

    return check_input_with_decorator<|MERGE_RESOLUTION|>--- conflicted
+++ resolved
@@ -18,11 +18,6 @@
     SamplingAdapter,
     SamplingStrategy,
 )
-<<<<<<< HEAD
-
-from .utils import TelemetryManager
-from .utils.utils_checks import generate_schema
-=======
 from snowflake.snowpark_checkpoints.utils.constant import (
     COLUMN_NOT_FOUND_ERROR,
     SNOWPARK_OUTPUT_SCHEMA_VALIDATOR_ERROR,
@@ -31,7 +26,6 @@
     generate_schema,
     skip_checks_on_schema,
 )
->>>>>>> 856a21d6
 
 
 def check_dataframe_schema_file(
@@ -49,13 +43,10 @@
     Args:
         df (SnowparkDataFrame): The DataFrame to be validated.
         checkpoint_name (str): The name of the checkpoint to retrieve the schema.
-<<<<<<< HEAD
-=======
         custom_checks (dict[Any, Any], optional): Custom checks to be added to the schema.
             Defaults to None.
         skip_checks (dict[Any, Any], optional): Checks to be skipped.
             Defaults to None.
->>>>>>> 856a21d6
         job_context (SnowparkJobContext, optional): Context for job-related operations.
             Defaults to None.
         sample_frac (float, optional): Fraction of data to sample.
@@ -146,31 +137,9 @@
 
     sample_df = sampler.get_sampled_pandas_args()[0]
     sample_df.index = np.ones(sample_df.count().iloc[0])
-    telemetry = TelemetryManager()
     # Raises SchemaError on validation issues
     try:
         validator = DataFrameValidator()
-<<<<<<< HEAD
-        is_valid, result = validator.validate(
-            pandera_schema_upper, sample_df, validity_flag=True
-        )
-        if job_context is not None:
-            job_context.mark_pass(checkpoint_name)
-            telemetry_data = {
-                "validation": is_valid,
-                "schema": [str(type) for type in result.dtypes.values],
-            }
-            telemetry.log_info("DataFrameSchemaValidator", telemetry_data)
-
-    except Exception as pandera_ex:
-        telemetry_data = {
-            "error": "Snowpark output schema validation error",
-            "pandera_ex": pandera_ex.message,
-        }
-        telemetry.log_error("DataFrameValidator_Error", telemetry_data)
-        raise SchemaValidationError from pandera_ex(
-            "Snowpark output schema validation error",
-=======
         validation_result = validator.validate(
             pandera_schema_upper, sample_df, validity_flag=True
         )
@@ -182,7 +151,6 @@
     except Exception as pandera_ex:
         raise SchemaValidationError(
             SNOWPARK_OUTPUT_SCHEMA_VALIDATOR_ERROR,
->>>>>>> 856a21d6
             job_context,
             checkpoint_name,
             pandera_ex,
@@ -246,42 +214,21 @@
             )
             sampler.process_args([snowpark_results])
             pandas_sample_args = sampler.get_sampled_pandas_args()
-            telemetry = TelemetryManager()
+
             # Raises SchemaError on validation issues
             try:
                 validator = DataFrameValidator()
-<<<<<<< HEAD
-                is_valid, result = validator.validate(
-                    pandera_schema, pandas_sample_args[0], validity_flag=True
-                )
-=======
                 validation_result = validator.validate(
                     pandera_schema, pandas_sample_args[0], validity_flag=True
                 )
 
->>>>>>> 856a21d6
                 if job_context is not None:
-                    telemetry_data = {
-                        "validation": is_valid,
-                        "schema": [str(type) for type in result.dtypes.values],
-                    }
-                    telemetry.log_info("DataFrameSchemaValidator", telemetry_data)
                     job_context.mark_pass(checkpoint_name)
 
                 print(validation_result)
             except Exception as pandera_ex:
-<<<<<<< HEAD
-                telemetry_data = {
-                    "error": "Snowpark output schema validation error",
-                    "pandera_ex": pandera_ex.message,
-                }
-                telemetry.log_error("DataFrameValidator_Error", telemetry_data)
-                raise SchemaValidationError from pandera_ex(
-                    "Snowpark output schema validation error",
-=======
                 raise SchemaValidationError(
                     SNOWPARK_OUTPUT_SCHEMA_VALIDATOR_ERROR,
->>>>>>> 856a21d6
                     job_context,
                     checkpoint_name,
                     pandera_ex,
@@ -351,46 +298,23 @@
             )
             sampler.process_args(args)
             pandas_sample_args = sampler.get_sampled_pandas_args()
-            telemetry = TelemetryManager()
+
             # Raises SchemaError on validation issues
             for arg in pandas_sample_args:
                 if isinstance(arg, pandas.DataFrame):
                     try:
                         validator = DataFrameValidator()
-<<<<<<< HEAD
-                        is_valid, result = validator.validate(
-                            pandera_schema, arg, validity_flag=True
-                        )
-=======
                         validation_result = validator.validate(
                             pandera_schema, arg, validity_flag=True
                         )
 
->>>>>>> 856a21d6
                         if job_context is not None:
-                            telemetry_data = {
-                                "validation": is_valid,
-                                "schema": [str(type) for type in result.dtypes.values],
-                            }
-                            telemetry.log_info(
-                                "DataFrameSchemaValidator", telemetry_data
-                            )
                             job_context.mark_pass(checkpoint_name)
 
                         print(validation_result)
                     except Exception as pandera_ex:
-<<<<<<< HEAD
-                        telemetry_data = {
-                            "error": "Snowpark output schema validation error",
-                            "pandera_ex": pandera_ex.message,
-                        }
-                        telemetry.log_error("DataFrameValidator_Error", telemetry_data)
-                        raise SchemaValidationError from pandera_ex(
-                            "Snowpark schema input validation error",
-=======
                         raise SchemaValidationError(
                             SNOWPARK_OUTPUT_SCHEMA_VALIDATOR_ERROR,
->>>>>>> 856a21d6
                             job_context,
                             checkpoint_name,
                             pandera_ex,
