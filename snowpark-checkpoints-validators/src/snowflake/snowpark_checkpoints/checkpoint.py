#
# Copyright (c) 2012-2024 Snowflake Computing Inc. All rights reserved.
#

# Wrapper around pandera which logs to snowflake
from typing import Any, Optional, Union

import numpy as np

from pandas import DataFrame as PandasDataFrame
from pandera import Check, DataFrameSchema
from pandera_report import DataFrameValidator

from snowflake.snowpark import DataFrame as SnowparkDataFrame
from snowflake.snowpark_checkpoints.errors import SchemaValidationError
from snowflake.snowpark_checkpoints.job_context import SnowparkJobContext
from snowflake.snowpark_checkpoints.snowpark_sampler import (
    SamplingAdapter,
    SamplingStrategy,
)
from snowflake.snowpark_checkpoints.utils.constant import (
    CHECKPOINT_NAME_IS_REQUIRED_ERROR,
    DATA_FRAME_IS_REQUIRED_ERROR,
    SNOWPARK_OUTPUT_SCHEMA_VALIDATOR_ERROR,
)
<<<<<<< HEAD
from snowflake.snowpark_checkpoints.utils.telemetry import get_telemetry_manager
=======
from snowflake.snowpark_checkpoints.utils.extra_config import is_checkpoint_enabled
>>>>>>> 4c6c2c36
from snowflake.snowpark_checkpoints.utils.utils_checks import (
    _add_custom_checks,
    _generate_schema,
    _skip_checks_on_schema,
)


def check_dataframe_schema_file(
    df: SnowparkDataFrame,
    checkpoint_name: str,
    job_context: SnowparkJobContext = None,
    custom_checks: Optional[dict[Any, Any]] = None,
    skip_checks: Optional[dict[Any, Any]] = None,
    sample_frac: Optional[float] = 0.1,
    sample_n: Optional[int] = None,
    sampling_strategy: Optional[SamplingStrategy] = SamplingStrategy.RANDOM_SAMPLE,
) -> tuple[bool, PandasDataFrame]:
    """Generate and checks the schema for a given DataFrame based on a checkpoint name.

    Args:
        df (SnowparkDataFrame): The DataFrame to be validated.
        checkpoint_name (str): The name of the checkpoint to retrieve the schema.
        job_context (SnowparkJobContext, optional): Context for job-related operations.
            Defaults to None.
        custom_checks (dict[Any, Any], optional): Custom checks to be added to the schema.
            Defaults to None.
        skip_checks (dict[Any, Any], optional): Checks to be skipped.
            Defaults to None.
        sample_frac (float, optional): Fraction of data to sample.
            Defaults to 0.1.
        sample_n (int, optional): Number of rows to sample.
            Defaults to None.
        sampling_strategy (SamplingStrategy, optional): Strategy for sampling data.
            Defaults to SamplingStrategy.RANDOM_SAMPLE.

    Raises:
        SchemaValidationError: If the DataFrame fails schema validation.

    Returns:
        tuple[bool, PanderaDataFrame]: A tuple containing the validity flag and the Pandera DataFrame.

    """
    if df is None:
        raise ValueError(DATA_FRAME_IS_REQUIRED_ERROR)

    if checkpoint_name is None:
        raise ValueError(CHECKPOINT_NAME_IS_REQUIRED_ERROR)

    schema = _generate_schema(checkpoint_name)

    return check_dataframe_schema(
        df,
        schema,
        job_context,
        checkpoint_name,
        custom_checks,
        skip_checks,
        sample_frac,
        sample_n,
        sampling_strategy,
    )


def check_dataframe_schema(
    df: SnowparkDataFrame,
    pandera_schema: DataFrameSchema,
    job_context: SnowparkJobContext = None,
    checkpoint_name: str = None,
    custom_checks: Optional[dict[str, list[Check]]] = None,
    skip_checks: Optional[dict[Any, Any]] = None,
    sample_frac: Optional[float] = 0.1,
    sample_n: Optional[int] = None,
    sampling_strategy: Optional[SamplingStrategy] = SamplingStrategy.RANDOM_SAMPLE,
) -> Union[tuple[bool, PandasDataFrame], None]:
    """Validate a DataFrame against a given Pandera schema using sampling techniques.

    Args:
        df (SnowparkDataFrame): The DataFrame to be validated.
        pandera_schema (DataFrameSchema): The Pandera schema to validate against.
        job_context (SnowparkJobContext, optional): Context for job-related operations.
            Defaults to None.
        checkpoint_name (str, optional): The name of the checkpoint to retrieve the schema.
            Defaults to None.
        custom_checks (dict[Any, Any], optional): Custom checks to be added to the schema.
            Defaults to None.
        skip_checks (dict[Any, Any], optional): Checks to be skipped.
            Defaults to None.
        sample_frac (float, optional): Fraction of data to sample.
            Defaults to 0.1.
        sample_n (int, optional): Number of rows to sample.
            Defaults to None.
        sampling_strategy (SamplingStrategy, optional): Strategy for sampling data.
            Defaults to SamplingStrategy.RANDOM_SAMPLE.

    Raises:
        SchemaValidationError: If the DataFrame fails schema validation.

    Returns:
        Union[tuple[bool, PandasDataFrame]|None]: A tuple containing the validity flag and the Pandas DataFrame.
        If the validation for that checkpoint is disabled it returns None.

    """
    telemetry = get_telemetry_manager()
    if df is None:
        raise ValueError("DataFrame is required")

    if pandera_schema is None:
        raise ValueError("Schema is required")

    if is_checkpoint_enabled(checkpoint_name):
        return _check_dataframe_schema(
            df,
            pandera_schema,
            job_context,
            checkpoint_name,
            custom_checks,
            skip_checks,
            sample_frac,
            sample_n,
            sampling_strategy,
        )


def _check_dataframe_schema(
    df: SnowparkDataFrame,
    pandera_schema: DataFrameSchema,
    job_context: SnowparkJobContext = None,
    checkpoint_name: str = None,
    custom_checks: Optional[dict[str, list[Check]]] = None,
    skip_checks: Optional[dict[Any, Any]] = None,
    sample_frac: Optional[float] = 0.1,
    sample_n: Optional[int] = None,
    sampling_strategy: Optional[SamplingStrategy] = SamplingStrategy.RANDOM_SAMPLE,
) -> tuple[bool, PandasDataFrame]:

    _skip_checks_on_schema(pandera_schema, skip_checks)

    _add_custom_checks(pandera_schema, custom_checks)

    sampler = SamplingAdapter(job_context, sample_frac, sample_n, sampling_strategy)
    sampler.process_args([df])

    # fix up the column casing
    pandera_schema_upper = pandera_schema
    new_columns: dict[Any, Any] = {}

    for col in pandera_schema.columns:
        new_columns[col.upper()] = pandera_schema.columns[col]

    pandera_schema_upper = pandera_schema_upper.remove_columns(pandera_schema.columns)
    pandera_schema_upper = pandera_schema_upper.add_columns(new_columns)

    sample_df = sampler.get_sampled_pandas_args()[0]
    sample_df.index = np.ones(sample_df.count().iloc[0])
    # Raises SchemaError on validation issues
    try:
        validator = DataFrameValidator()
        validation, result = validator.validate(
            pandera_schema_upper, sample_df, validity_flag=True
        )

        telemetry.sc_log_info(
            "DataFrame_Validator_Schema",
            {
                "function": "check_dataframe_schema",
                "schema_types": list(pandera_schema.columns.keys()),
                "status": validation,
            },
        )

        if job_context is not None:
            job_context.mark_pass(checkpoint_name)

        return validation
    except Exception as pandera_ex:
        telemetry_data = {
            "function": "check_dataframe_schema",
            "schema_types": list(pandera_schema.columns.keys()),
            "error": f"{type(pandera_ex).__name__}",
        }
        telemetry.sc_log_error("DataFrame_Validator_Schema_Error", telemetry_data)
        raise SchemaValidationError(
            SNOWPARK_OUTPUT_SCHEMA_VALIDATOR_ERROR,
            job_context,
            checkpoint_name,
            pandera_ex,
        ) from pandera_ex


def check_output_schema(
    pandera_schema: DataFrameSchema,
    sample_frac: Optional[float] = 0.1,
    sample_n: Optional[int] = None,
    sampling_strategy: Optional[SamplingStrategy] = SamplingStrategy.RANDOM_SAMPLE,
    job_context: SnowparkJobContext = None,
    check_name: Optional[str] = None,
):
    """Decorate to validate the schema of the output of a Snowpark function.

    Args:
        pandera_schema (DataFrameSchema): The Pandera schema to validate against.
        sample_frac (Optional[float], optional): Fraction of data to sample.
            Defaults to 0.1.
        sample_n (Optional[int], optional): Number of rows to sample.
            Defaults to None.
        sampling_strategy (Optional[SamplingStrategy], optional): Strategy for sampling data.
            Defaults to SamplingStrategy.RANDOM_SAMPLE.
        job_context (SnowparkJobContext, optional): Context for job-related operations.
            Defaults to None.
        check_name (Optional[str], optional): The name of the checkpoint to retrieve the schema.
            Defaults to None.

    """

    def check_output_with_decorator(snowpark_fn):
        """Decorate to validate the schema of the output of a Snowpark function.

        Args:
            snowpark_fn (function): The Snowpark function to validate.

        Returns:
            function: The decorated function.

        """
        telemetry = get_telemetry_manager()
        checkpoint_name = check_name
        if check_name is None:
            checkpoint_name = snowpark_fn.__name__

        def wrapper(*args, **kwargs):
            """Wrapp a function to validate the schema of the output of a Snowpark function.

            Args:
                *args: The arguments to the Snowpark function.
                **kwargs: The keyword arguments to the Snowpark function.

            Returns:
                Any: The result of the Snowpark function.

            """
            # Run the sampled data in snowpark
            snowpark_results = snowpark_fn(*args, **kwargs)
            sampler = SamplingAdapter(
                job_context, sample_frac, sample_n, sampling_strategy
            )
            sampler.process_args([snowpark_results])
            pandas_sample_args = sampler.get_sampled_pandas_args()

            # Raises SchemaError on validation issues
            try:
                validator = DataFrameValidator()
                validation, result = validator.validate(
                    pandera_schema, pandas_sample_args[0], validity_flag=True
                )

                telemetry.sc_log_info(
                    "DataFrame_Validator_Schema",
                    {
                        "function": "check_output_schema",
                        "schema_types": list(pandera_schema.columns.keys()),
                        "status": validation,
                    },
                )
                if job_context is not None:
                    job_context.mark_pass(checkpoint_name)

                print(validation)
            except Exception as pandera_ex:
                telemetry_data = {
                    "function": "check_output_schema",
                    "schema_types": list(pandera_schema.columns.keys()),
                    "error": f"{type(pandera_ex).__name__}",
                }
                telemetry.sc_log_error(
                    "DataFrame_Validator_Schema_Error", telemetry_data
                )
                raise SchemaValidationError(
                    SNOWPARK_OUTPUT_SCHEMA_VALIDATOR_ERROR,
                    job_context,
                    checkpoint_name,
                    pandera_ex,
                ) from pandera_ex
            return snowpark_results

        return wrapper

    return check_output_with_decorator


def check_input_schema(
    pandera_schema: DataFrameSchema,
    sample_frac: Optional[float] = 0.1,
    sample_n: Optional[int] = None,
    sampling_strategy: Optional[SamplingStrategy] = SamplingStrategy.RANDOM_SAMPLE,
    job_context: SnowparkJobContext = None,
    check_name: Optional[str] = None,
):
    """Decorate factory for validating input DataFrame schemas before function execution.

    Args:
        pandera_schema (DataFrameSchema): The Pandera schema to validate against.
        sample_frac (Optional[float], optional): Fraction of data to sample.
            Defaults to 0.1.
        sample_n (Optional[int], optional): Number of rows to sample.
            Defaults to None.
        sampling_strategy (Optional[SamplingStrategy], optional): Strategy for sampling data.
            Defaults to SamplingStrategy.RANDOM_SAMPLE.
        job_context (SnowparkJobContext, optional): Context for job-related operations.
            Defaults to None.
        check_name (Optional[str], optional): The name of the checkpoint to retrieve the schema.
            Defaults to None.

    """

    def check_input_with_decorator(snowpark_fn):
        """Decorate that validates input schemas for the decorated function.

        Args:
            snowpark_fn (Callable): The function to be decorated with input schema validation.

        Raises:
            SchemaValidationError: If input data fails schema validation.

        Returns:
            Callable: A wrapper function that performs schema validation before executing the original function.

        """
        telemetry = get_telemetry_manager()
        checkpoint_name = check_name
        if check_name is None:
            checkpoint_name = snowpark_fn.__name__

        def wrapper(*args, **kwargs):
            """Wrapp a function to validate the schema of the input of a Snowpark function.

            Raises:
                SchemaValidationError: If any input DataFrame fails schema validation.

            Returns:
                Any: The result of the original function after input validation.

            """
            # Run the sampled data in snowpark
            sampler = SamplingAdapter(
                job_context, sample_frac, sample_n, sampling_strategy
            )
            sampler.process_args(args)
            pandas_sample_args = sampler.get_sampled_pandas_args()

            # Raises SchemaError on validation issues
            for arg in pandas_sample_args:
                if isinstance(arg, PandasDataFrame):
                    try:
                        validator = DataFrameValidator()
                        validation, result = validator.validate(
                            pandera_schema, arg, validity_flag=True
                        )

                        if job_context is not None:
                            job_context.mark_pass(checkpoint_name)

                        telemetry.sc_log_info(
                            "DataFrame_Validator_Schema",
                            {
                                "function": "check_input_schema",
                                "schema_types": list(pandera_schema.columns.keys()),
                                "status": validation,
                            },
                        )

                        print(validation)
                    except Exception as pandera_ex:
                        telemetry_data = {
                            "function": "check_input_schema",
                            "schema_types": list(pandera_schema.columns.keys()),
                            "error": f"{type(pandera_ex).__name__}",
                        }
                        telemetry.sc_log_error(
                            "DataFrame_Validator_Schema_Error", telemetry_data
                        )
                        raise SchemaValidationError(
                            SNOWPARK_OUTPUT_SCHEMA_VALIDATOR_ERROR,
                            job_context,
                            checkpoint_name,
                            pandera_ex,
                        ) from pandera_ex
            return snowpark_fn(*args, **kwargs)

        return wrapper

    return check_input_with_decorator<|MERGE_RESOLUTION|>--- conflicted
+++ resolved
@@ -23,11 +23,8 @@
     DATA_FRAME_IS_REQUIRED_ERROR,
     SNOWPARK_OUTPUT_SCHEMA_VALIDATOR_ERROR,
 )
-<<<<<<< HEAD
+from snowflake.snowpark_checkpoints.utils.extra_config import is_checkpoint_enabled
 from snowflake.snowpark_checkpoints.utils.telemetry import get_telemetry_manager
-=======
-from snowflake.snowpark_checkpoints.utils.extra_config import is_checkpoint_enabled
->>>>>>> 4c6c2c36
 from snowflake.snowpark_checkpoints.utils.utils_checks import (
     _add_custom_checks,
     _generate_schema,
@@ -130,7 +127,6 @@
         If the validation for that checkpoint is disabled it returns None.
 
     """
-    telemetry = get_telemetry_manager()
     if df is None:
         raise ValueError("DataFrame is required")
 
@@ -162,7 +158,7 @@
     sample_n: Optional[int] = None,
     sampling_strategy: Optional[SamplingStrategy] = SamplingStrategy.RANDOM_SAMPLE,
 ) -> tuple[bool, PandasDataFrame]:
-
+    telemetry = get_telemetry_manager()
     _skip_checks_on_schema(pandera_schema, skip_checks)
 
     _add_custom_checks(pandera_schema, custom_checks)
