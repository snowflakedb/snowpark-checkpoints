#
# Copyright (c) 2012-2024 Snowflake Computing Inc. All rights reserved.
#

# Wrapper around pandera which logs to snowflake
from typing import Any, Optional

import numpy as np

from pandas import DataFrame as PandasDataFrame
from pandera import Check, DataFrameSchema
from pandera_report import DataFrameValidator

from snowflake.snowpark import DataFrame as SnowparkDataFrame
from snowflake.snowpark_checkpoints.errors import SchemaValidationError
from snowflake.snowpark_checkpoints.job_context import SnowparkJobContext
from snowflake.snowpark_checkpoints.snowpark_sampler import (
    SamplingAdapter,
    SamplingStrategy,
)
from snowflake.snowpark_checkpoints.utils.constant import (
    CHECKPOINT_NAME_IS_REQUIRED_ERROR,
    DATA_FRAME_IS_REQUIRED_ERROR,
    SNOWPARK_OUTPUT_SCHEMA_VALIDATOR_ERROR,
)
from snowflake.snowpark_checkpoints.utils.telemetry import TelemetryManager
from snowflake.snowpark_checkpoints.utils.utils_checks import (
    _add_custom_checks,
    _generate_schema,
    _skip_checks_on_schema,
)


def check_dataframe_schema_file(
    df: SnowparkDataFrame,
    checkpoint_name: str,
    job_context: SnowparkJobContext = None,
    custom_checks: Optional[dict[Any, Any]] = None,
    skip_checks: Optional[dict[Any, Any]] = None,
    sample_frac: Optional[float] = 0.1,
    sample_n: Optional[int] = None,
    sampling_strategy: Optional[SamplingStrategy] = SamplingStrategy.RANDOM_SAMPLE,
) -> tuple[bool, PandasDataFrame]:
    """Generate and checks the schema for a given DataFrame based on a checkpoint name.

    Args:
        df (SnowparkDataFrame): The DataFrame to be validated.
        checkpoint_name (str): The name of the checkpoint to retrieve the schema.
        job_context (SnowparkJobContext, optional): Context for job-related operations.
            Defaults to None.
        custom_checks (dict[Any, Any], optional): Custom checks to be added to the schema.
            Defaults to None.
        skip_checks (dict[Any, Any], optional): Checks to be skipped.
            Defaults to None.
        sample_frac (float, optional): Fraction of data to sample.
            Defaults to 0.1.
        sample_n (int, optional): Number of rows to sample.
            Defaults to None.
        sampling_strategy (SamplingStrategy, optional): Strategy for sampling data.
            Defaults to SamplingStrategy.RANDOM_SAMPLE.

    Raises:
        SchemaValidationError: If the DataFrame fails schema validation.

    Returns:
        tuple[bool, PanderaDataFrame]: A tuple containing the validity flag and the Pandera DataFrame.

    """
    if df is None:
        raise ValueError(DATA_FRAME_IS_REQUIRED_ERROR)

    if checkpoint_name is None:
        raise ValueError(CHECKPOINT_NAME_IS_REQUIRED_ERROR)

    schema = _generate_schema(checkpoint_name)

    return check_dataframe_schema(
        df,
        schema,
        job_context,
        checkpoint_name,
        custom_checks,
        skip_checks,
        sample_frac,
        sample_n,
        sampling_strategy,
    )


def check_dataframe_schema(
    df: SnowparkDataFrame,
    pandera_schema: DataFrameSchema,
    job_context: SnowparkJobContext = None,
    checkpoint_name: str = None,
    custom_checks: Optional[dict[str, list[Check]]] = None,
    skip_checks: Optional[dict[Any, Any]] = None,
    sample_frac: Optional[float] = 0.1,
    sample_n: Optional[int] = None,
    sampling_strategy: Optional[SamplingStrategy] = SamplingStrategy.RANDOM_SAMPLE,
) -> tuple[bool, PandasDataFrame]:
    """Validate a DataFrame against a given Pandera schema using sampling techniques.

    Args:
        df (SnowparkDataFrame): The DataFrame to be validated.
        pandera_schema (DataFrameSchema): The Pandera schema to validate against.
        job_context (SnowparkJobContext, optional): Context for job-related operations.
            Defaults to None.
        checkpoint_name (str, optional): The name of the checkpoint to retrieve the schema.
            Defaults to None.
        custom_checks (dict[Any, Any], optional): Custom checks to be added to the schema.
            Defaults to None.
        skip_checks (dict[Any, Any], optional): Checks to be skipped.
            Defaults to None.
        sample_frac (float, optional): Fraction of data to sample.
            Defaults to 0.1.
        sample_n (int, optional): Number of rows to sample.
            Defaults to None.
        sampling_strategy (SamplingStrategy, optional): Strategy for sampling data.
            Defaults to SamplingStrategy.RANDOM_SAMPLE.

    Raises:
        SchemaValidationError: If the DataFrame fails schema validation.

    Returns:
        tuple[bool, PanderaDataFrame]: A tuple containing the validity flag and the Pandera DataFrame.

    """
<<<<<<< HEAD
    telemetry = TelemetryManager()
    skip_checks_on_schema(pandera_schema, skip_checks)
=======
    if df is None:
        raise ValueError("DataFrame is required")

    if pandera_schema is None:
        raise ValueError("Schema is required")

    _skip_checks_on_schema(pandera_schema, skip_checks)
>>>>>>> 71ea1326

    _add_custom_checks(pandera_schema, custom_checks)

    sampler = SamplingAdapter(job_context, sample_frac, sample_n, sampling_strategy)
    sampler.process_args([df])

    # fix up the column casing
    pandera_schema_upper = pandera_schema
    new_columns: dict[Any, Any] = {}

    for col in pandera_schema.columns:
        new_columns[col.upper()] = pandera_schema.columns[col]

    pandera_schema_upper = pandera_schema_upper.remove_columns(pandera_schema.columns)
    pandera_schema_upper = pandera_schema_upper.add_columns(new_columns)

    sample_df = sampler.get_sampled_pandas_args()[0]
    sample_df.index = np.ones(sample_df.count().iloc[0])
    # Raises SchemaError on validation issues
    try:
        validator = DataFrameValidator()
        validation, result = validator.validate(
            pandera_schema_upper, sample_df, validity_flag=True
        )

        telemetry.log_info(
            "DataFrame_Validator",
            {
                "type": "check_dataframe_schema",
                "status": result,
            },
        )

        if job_context is not None:
            job_context.mark_pass(checkpoint_name)

        return validation
    except Exception as pandera_ex:
        telemetry_data = {
            "type": "check_dataframe_schema",
            "error": "SnowparkOutputSchemaValidationError",
        }
        telemetry.log_error("DataFrame_Validator_Error", telemetry_data)
        raise SchemaValidationError(
            SNOWPARK_OUTPUT_SCHEMA_VALIDATOR_ERROR,
            job_context,
            checkpoint_name,
            pandera_ex,
        ) from pandera_ex


def check_output_schema(
    pandera_schema: DataFrameSchema,
    sample_frac: Optional[float] = 0.1,
    sample_n: Optional[int] = None,
    sampling_strategy: Optional[SamplingStrategy] = SamplingStrategy.RANDOM_SAMPLE,
    job_context: SnowparkJobContext = None,
    check_name: Optional[str] = None,
):
    """Decorate to validate the schema of the output of a Snowpark function.

    Args:
        pandera_schema (DataFrameSchema): The Pandera schema to validate against.
        sample_frac (Optional[float], optional): Fraction of data to sample.
            Defaults to 0.1.
        sample_n (Optional[int], optional): Number of rows to sample.
            Defaults to None.
        sampling_strategy (Optional[SamplingStrategy], optional): Strategy for sampling data.
            Defaults to SamplingStrategy.RANDOM_SAMPLE.
        job_context (SnowparkJobContext, optional): Context for job-related operations.
            Defaults to None.
        check_name (Optional[str], optional): The name of the checkpoint to retrieve the schema.
            Defaults to None.

    """

    def check_output_with_decorator(snowpark_fn):
        """Decorate to validate the schema of the output of a Snowpark function.

        Args:
            snowpark_fn (function): The Snowpark function to validate.

        Returns:
            function: The decorated function.

        """
        telemetry = TelemetryManager()
        checkpoint_name = check_name
        if check_name is None:
            checkpoint_name = snowpark_fn.__name__

        def wrapper(*args, **kwargs):
            """Wrapp a function to validate the schema of the output of a Snowpark function.

            Args:
                *args: The arguments to the Snowpark function.
                **kwargs: The keyword arguments to the Snowpark function.

            Returns:
                Any: The result of the Snowpark function.

            """
            # Run the sampled data in snowpark
            snowpark_results = snowpark_fn(*args, **kwargs)
            sampler = SamplingAdapter(
                job_context, sample_frac, sample_n, sampling_strategy
            )
            sampler.process_args([snowpark_results])
            pandas_sample_args = sampler.get_sampled_pandas_args()

            # Raises SchemaError on validation issues
            try:
                validator = DataFrameValidator()
                validation, result = validator.validate(
                    pandera_schema, pandas_sample_args[0], validity_flag=True
                )

                telemetry.log_info(
                    "DataFrame_Validator",
                    {
                        "type": "check_output_schema",
                        "status": result,
                    },
                )
                if job_context is not None:
                    job_context.mark_pass(checkpoint_name)

                print(validation)
            except Exception as pandera_ex:
                telemetry_data = {
                    "type": "check_output_schema",
                    "error": "SnowparkOutputSchemaValidationError",
                }
                telemetry.log_error("DataFrame_Validator_Error", telemetry_data)
                raise SchemaValidationError(
                    SNOWPARK_OUTPUT_SCHEMA_VALIDATOR_ERROR,
                    job_context,
                    checkpoint_name,
                    pandera_ex,
                ) from pandera_ex
            return snowpark_results

        return wrapper

    return check_output_with_decorator


def check_input_schema(
    pandera_schema: DataFrameSchema,
    sample_frac: Optional[float] = 0.1,
    sample_n: Optional[int] = None,
    sampling_strategy: Optional[SamplingStrategy] = SamplingStrategy.RANDOM_SAMPLE,
    job_context: SnowparkJobContext = None,
    check_name: Optional[str] = None,
):
    """Decorate factory for validating input DataFrame schemas before function execution.

    Args:
        pandera_schema (DataFrameSchema): The Pandera schema to validate against.
        sample_frac (Optional[float], optional): Fraction of data to sample.
            Defaults to 0.1.
        sample_n (Optional[int], optional): Number of rows to sample.
            Defaults to None.
        sampling_strategy (Optional[SamplingStrategy], optional): Strategy for sampling data.
            Defaults to SamplingStrategy.RANDOM_SAMPLE.
        job_context (SnowparkJobContext, optional): Context for job-related operations.
            Defaults to None.
        check_name (Optional[str], optional): The name of the checkpoint to retrieve the schema.
            Defaults to None.

    """

    def check_input_with_decorator(snowpark_fn):
        """Decorate that validates input schemas for the decorated function.

        Args:
            snowpark_fn (Callable): The function to be decorated with input schema validation.

        Raises:
            SchemaValidationError: If input data fails schema validation.

        Returns:
            Callable: A wrapper function that performs schema validation before executing the original function.

        """
        telemetry = TelemetryManager()
        checkpoint_name = check_name
        if check_name is None:
            checkpoint_name = snowpark_fn.__name__

        def wrapper(*args, **kwargs):
            """Wrapp a function to validate the schema of the input of a Snowpark function.

            Raises:
                SchemaValidationError: If any input DataFrame fails schema validation.

            Returns:
                Any: The result of the original function after input validation.

            """
            # Run the sampled data in snowpark
            sampler = SamplingAdapter(
                job_context, sample_frac, sample_n, sampling_strategy
            )
            sampler.process_args(args)
            pandas_sample_args = sampler.get_sampled_pandas_args()

            # Raises SchemaError on validation issues
            for arg in pandas_sample_args:
                if isinstance(arg, PandasDataFrame):
                    try:
                        validator = DataFrameValidator()
                        validation, result = validator.validate(
                            pandera_schema, arg, validity_flag=True
                        )

                        if job_context is not None:
                            job_context.mark_pass(checkpoint_name)

                        telemetry.log_info(
                            "DataFrame_Validator",
                            {
                                "type": "check_input_schema",
                                "status": result,
                            },
                        )

                        print(validation)
                    except Exception as pandera_ex:
                        telemetry_data = {
                            "type": "check_input_schema",
                            "error": "SnowparkOutputSchemaValidationError",
                        }
                        telemetry.log_error("DataFrame_Validator_Error", telemetry_data)
                        raise SchemaValidationError(
                            SNOWPARK_OUTPUT_SCHEMA_VALIDATOR_ERROR,
                            job_context,
                            checkpoint_name,
                            pandera_ex,
                        ) from pandera_ex
            return snowpark_fn(*args, **kwargs)

        return wrapper

    return check_input_with_decorator<|MERGE_RESOLUTION|>--- conflicted
+++ resolved
@@ -125,10 +125,7 @@
         tuple[bool, PanderaDataFrame]: A tuple containing the validity flag and the Pandera DataFrame.
 
     """
-<<<<<<< HEAD
     telemetry = TelemetryManager()
-    skip_checks_on_schema(pandera_schema, skip_checks)
-=======
     if df is None:
         raise ValueError("DataFrame is required")
 
@@ -136,7 +133,6 @@
         raise ValueError("Schema is required")
 
     _skip_checks_on_schema(pandera_schema, skip_checks)
->>>>>>> 71ea1326
 
     _add_custom_checks(pandera_schema, custom_checks)
 
