--- conflicted
+++ resolved
@@ -399,7 +399,28 @@
     integration_test_utils.remove_output_directory()
 
 
-<<<<<<< HEAD
+def test_collect_dataframe_with_only_null_values(spark_session, singleton):
+    sample_size = 1.0
+    checkpoint_name = "test_df_with_only_null_values"
+
+    data = [(None, None, None)]
+    columns = StructType(
+        [
+            StructField("Description", StringType(), True),
+            StructField("Price", DoubleType(), True),
+            StructField("Active", BooleanType(), True),
+        ]
+    )
+
+    pyspark_df = spark_session.createDataFrame(data=data, schema=columns)
+
+    collect_dataframe_checkpoint(
+        pyspark_df, checkpoint_name=checkpoint_name, sample=sample_size
+    )
+
+    validate_checkpoint_file_output(checkpoint_name)
+
+
 def validate_checkpoint_file_output(checkpoint_name) -> None:
     checkpoint_file_name = CHECKPOINT_JSON_OUTPUT_FILE_NAME_FORMAT.format(
         checkpoint_name
@@ -411,36 +432,6 @@
     schema_contract_output = get_output(checkpoint_file_name)
     telemetry_expected = get_expected(telemetry_file_name)
     telemetry_output = get_output_telemetry()
-=======
-def test_collect_dataframe_with_only_null_values(spark_session, singleton):
-    sample_size = 1.0
-    checkpoint_name = "test_df_with_only_null_values"
-    checkpoint_file_name = CHECKPOINT_JSON_OUTPUT_FILE_NAME_FORMAT.format(
-        checkpoint_name
-    )
-
-    data = [(None, None, None)]
-    columns = StructType(
-        [
-            StructField("Description", StringType(), True),
-            StructField("Price", DoubleType(), True),
-            StructField("Active", BooleanType(), True),
-        ]
-    )
-
-    pyspark_df = spark_session.createDataFrame(data=data, schema=columns)
-
-    collect_dataframe_checkpoint(
-        pyspark_df, checkpoint_name=checkpoint_name, sample=sample_size
-    )
-
-    validate_checkpoint_file_output(checkpoint_file_name)
-
-
-def validate_checkpoint_file_output(checkpoint_file_name) -> None:
-    schema_contract_expected = get_expected_schema_contract(checkpoint_file_name)
-    schema_contract_output = get_output_schema_contract(checkpoint_file_name)
->>>>>>> 62a5a91b
     expected_obj = json.loads(schema_contract_expected)
     actual_obj = json.loads(schema_contract_output)
 
