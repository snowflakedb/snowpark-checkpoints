--- conflicted
+++ resolved
@@ -1,6 +1,3 @@
-<<<<<<< HEAD
-import inspect
-=======
 # Copyright 2025 Snowflake Inc.
 # SPDX-License-Identifier: Apache-2.0
 
@@ -20,7 +17,7 @@
 import os
 import tempfile
 
->>>>>>> 9e38be1c
+import inspect
 from datetime import datetime
 from pathlib import Path
 from unittest.mock import MagicMock, patch
@@ -57,11 +54,8 @@
     get_telemetry_manager,
     TelemetryManager,
 )
-<<<<<<< HEAD
 from telemetry_compare_utils import validate_telemetry_file_output, reset_telemetry_util
-=======
-
->>>>>>> 9e38be1c
+
 
 TELEMETRY_FOLDER = "telemetry"
 LOGGER_NAME = "snowflake.snowpark_checkpoints.checkpoint"
@@ -405,7 +399,24 @@
             job_context=job_context,
             mode="invalid",
         )
-<<<<<<< HEAD
+    assert str(ex.value) in caplog.text
+
+
+@patch("snowflake.snowpark_checkpoints.checkpoint.is_checkpoint_enabled")
+def test_validate_dataframe_checkpoint_disabled_checkpoint(
+    mock_is_checkpoint_enabled: MagicMock, caplog: pytest.LogCaptureFixture
+):
+    mock_is_checkpoint_enabled.return_value = False
+    caplog.set_level(level=logging.WARNING, logger=LOGGER_NAME)
+
+    df = MagicMock()
+    checkpoint_name = "test_checkpoint"
+    result = validate_dataframe_checkpoint(df=df, checkpoint_name=checkpoint_name)
+
+    mock_is_checkpoint_enabled.assert_called_once_with(checkpoint_name)
+    assert result is None
+    assert "disabled" in caplog.text
+    assert checkpoint_name in caplog.text
 
 
 def test_io_strategy(job_context, snowpark_schema, data, telemetry_output_path: str):
@@ -478,24 +489,4 @@
                 checkpoint_name, DATAFRAME_EXECUTION_MODE
             )
     finally:
-        get_io_file_manager().set_strategy(IODefaultStrategy())
-=======
-    assert str(ex.value) in caplog.text
-
-
-@patch("snowflake.snowpark_checkpoints.checkpoint.is_checkpoint_enabled")
-def test_validate_dataframe_checkpoint_disabled_checkpoint(
-    mock_is_checkpoint_enabled: MagicMock, caplog: pytest.LogCaptureFixture
-):
-    mock_is_checkpoint_enabled.return_value = False
-    caplog.set_level(level=logging.WARNING, logger=LOGGER_NAME)
-
-    df = MagicMock()
-    checkpoint_name = "test_checkpoint"
-    result = validate_dataframe_checkpoint(df=df, checkpoint_name=checkpoint_name)
-
-    mock_is_checkpoint_enabled.assert_called_once_with(checkpoint_name)
-    assert result is None
-    assert "disabled" in caplog.text
-    assert checkpoint_name in caplog.text
->>>>>>> 9e38be1c
+        get_io_file_manager().set_strategy(IODefaultStrategy())