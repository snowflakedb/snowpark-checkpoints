#
# Copyright (c) 2012-2024 Snowflake Computing Inc. All rights reserved.
#
import json
import os

from typing import Optional

import pandera as pa

from pyspark.sql import DataFrame as SparkDataFrame

from snowflake.snowpark_checkpoints_collector.collection_common import (
    CHECKPOINT_JSON_OUTPUT_FILE_NAME_FORMAT,
    CHECKPOINT_PARQUET_OUTPUT_FILE_NAME_FORMAT,
    COLUMNS_KEY,
    DATAFRAME_CUSTOM_DATA_KEY,
    DATAFRAME_PANDERA_SCHEMA_KEY,
    DECIMAL_COLUMN_TYPE,
    SNOWPARK_CHECKPOINTS_OUTPUT_DIRECTORY_NAME,
    STRING_COLUMN_TYPE,
    CheckpointMode,
)
from snowflake.snowpark_checkpoints_collector.column_collection import (
    ColumnCollectorManager,
)
from snowflake.snowpark_checkpoints_collector.column_pandera_checks import (
    PanderaColumnChecksManager,
)
from snowflake.snowpark_checkpoints_collector.snow_connection_model import (
    SnowConnection,
)
<<<<<<< HEAD
from snowflake.snowpark_checkpoints_collector.utils.telemetry import (
    get_telemetry_manager,
=======
from snowflake.snowpark_checkpoints_collector.utils.extra_config import (
    get_checkpoint_mode,
    get_checkpoint_sample,
    is_checkpoint_enabled,
>>>>>>> 4c6c2c36
)


def collect_dataframe_checkpoint(
    df: SparkDataFrame,
    checkpoint_name,
    sample: Optional[float] = None,
    mode: Optional[CheckpointMode] = None,
) -> None:
    """Collect a DataFrame checkpoint.

    Args:
        df (SparkDataFrame): The input Spark DataFrame to collect.
        checkpoint_name (str): The name of the checkpoint.
        sample (float, optional): Fraction of DataFrame to sample for schema inference.
            Defaults to 1.0.
        mode (CheckpointMode): The mode to execution the collection.
            Defaults to CheckpointMode.Schema

    Raises:
        Exception: It is not possible to collect an empty DataFrame without schema.
        Exception: Invalid mode value.

    """
    try:
        if is_checkpoint_enabled(checkpoint_name):

            _sample = get_checkpoint_sample(checkpoint_name, sample)

            if _is_empty_dataframe_without_schema(df):
                raise Exception(
                    "It is not possible to collect an empty DataFrame without schema"
                )

            _mode = get_checkpoint_mode(checkpoint_name, mode)

            if _mode == CheckpointMode.SCHEMA:
                _collect_dataframe_checkpoint_mode_schema(checkpoint_name, df, _sample)

            elif _mode == CheckpointMode.DATAFRAME:
                snow_connection = SnowConnection()
                _collect_dataframe_checkpoint_mode_dataframe(
                    checkpoint_name, df, snow_connection
                )

            else:
                raise Exception("Invalid mode value.")

    except Exception as err:
        telemetry = get_telemetry_manager()

        telemetry_data = {
            "function": "collect_dataframe_checkpoint",
            "error": f"{type(err).__name__}",
        }
        column_type_dict = _get_spark_column_types(df)
        if column_type_dict is not None:
            telemetry_data.update(
                {"schema_types": [schema_type for schema_type in column_type_dict]}
            )
        telemetry.sc_log_error("DataFrame_Collection_Error", telemetry_data)
        error_message = str(err)
        raise Exception(error_message) from err


def _collect_dataframe_checkpoint_mode_schema(checkpoint_name, df, sample) -> None:
    telemetry = get_telemetry_manager()
    source_df = df.sample(sample)
    if source_df.isEmpty():
        source_df = df
    pandas_df = source_df.toPandas()
    is_empty_df_with_string_column = _is_empty_dataframe_with_string_column(df)
    pandera_infer_schema = (
        pa.infer_schema(pandas_df) if not is_empty_df_with_string_column else {}
    )

    column_type_dict = _get_spark_column_types(df)
    column_name_collection = df.schema.names
    columns_to_remove_from_pandera_schema_collection = []
    column_custom_data_collection = []
    column_collector_manager = ColumnCollectorManager()
    column_pandera_checks_manager = PanderaColumnChecksManager()

    for column in column_name_collection:
        column_type = column_type_dict[column]
        is_empty_column = len(pandas_df[column]) == 0
        is_column_to_remove_from_pandera_schema = (
            _is_column_to_remove_from_pandera_schema(column_type)
        )

        if is_column_to_remove_from_pandera_schema:
            columns_to_remove_from_pandera_schema_collection.append(column)

        if is_empty_column:
            custom_data = column_collector_manager.collect_empty_custom_data(
                column, column_type, pandas_df[column]
            )
            column_custom_data_collection.append(custom_data)
            continue

        pandera_column = pandera_infer_schema.columns[column]
        pandera_column.checks = []
        column_pandera_checks_manager.add_checks_column(
            column, column_type, pandas_df, pandera_column
        )

        custom_data = column_collector_manager.collect_column(
            column, column_type, pandas_df[column]
        )
        column_custom_data_collection.append(custom_data)

    pandera_infer_schema_dict = _get_pandera_infer_schema_as_dict(
        pandera_infer_schema,
        is_empty_df_with_string_column,
        columns_to_remove_from_pandera_schema_collection,
    )

    dataframe_custom_column_data = {COLUMNS_KEY: column_custom_data_collection}
    dataframe_schema_contract = {
        DATAFRAME_PANDERA_SCHEMA_KEY: pandera_infer_schema_dict,
        DATAFRAME_CUSTOM_DATA_KEY: dataframe_custom_column_data,
    }
    dataframe_schema_contract_json = json.dumps(dataframe_schema_contract)
    _generate_json_checkpoint_file(checkpoint_name, dataframe_schema_contract_json)
    telemetry_data = {
        "function": "_collect_dataframe_checkpoint_mode_schema",
        "mode": CheckpointMode.SCHEMA.value,
        "schema_types": [
            column_type_dict[schema_type] for schema_type in column_type_dict
        ],
    }
    telemetry.sc_log_info("DataFrame_Collection", telemetry_data)


def _get_spark_column_types(df: SparkDataFrame) -> dict[str, any]:
    schema = df.schema
    column_type_collection = {}
    for field in schema.fields:
        column_name = field.name
        type_name = field.dataType.typeName()
        column_type_collection[column_name] = type_name
    return column_type_collection


def _is_empty_dataframe_without_schema(df: SparkDataFrame) -> bool:
    is_empty = df.isEmpty()
    has_schema = len(df.schema.fields) > 0
    return is_empty and not has_schema


def _is_empty_dataframe_with_string_column(df: SparkDataFrame):
    is_empty = df.isEmpty()
    if not is_empty:
        return False

    for field in df.schema.fields:
        if field.dataType.typeName() == STRING_COLUMN_TYPE:
            return True

    return False


def _is_column_to_remove_from_pandera_schema(column_type) -> bool:
    is_decimal_type = column_type == DECIMAL_COLUMN_TYPE
    return is_decimal_type


def _get_pandera_infer_schema_as_dict(
    pandera_infer_schema, is_empty_df_with_string_column, columns_to_remove_collection
) -> dict[str, any]:
    if is_empty_df_with_string_column:
        return {}

    pandera_infer_schema_dict = json.loads(pandera_infer_schema.to_json())
    for column in columns_to_remove_collection:
        del pandera_infer_schema_dict[COLUMNS_KEY][column]

    return pandera_infer_schema_dict


def _generate_json_checkpoint_file(checkpoint_name, dataframe_schema_contract) -> None:
    current_directory_path = os.getcwd()
    output_directory_path = os.path.join(
        current_directory_path, SNOWPARK_CHECKPOINTS_OUTPUT_DIRECTORY_NAME
    )
    if not os.path.exists(output_directory_path):
        os.makedirs(output_directory_path)

    checkpoint_file_name = CHECKPOINT_JSON_OUTPUT_FILE_NAME_FORMAT.format(
        checkpoint_name
    )
    checkpoint_file_path = os.path.join(output_directory_path, checkpoint_file_name)
    with open(checkpoint_file_path, "w") as f:
        f.write(dataframe_schema_contract)


def _collect_dataframe_checkpoint_mode_dataframe(
    checkpoint_name, df: SparkDataFrame, snow_connection
) -> None:
    _generate_parquet_checkpoint_file(checkpoint_name, df)
    _upload_to_snowflake(checkpoint_name, snow_connection)


def _generate_parquet_checkpoint_file(checkpoint_name, df: SparkDataFrame) -> None:
    output_directory_path = _get_output_directory_path()

    checkpoint_file_name = CHECKPOINT_PARQUET_OUTPUT_FILE_NAME_FORMAT.format(
        checkpoint_name
    )
    checkpoint_file_path = os.path.join(output_directory_path, checkpoint_file_name)
    df.write.parquet(checkpoint_file_path, mode="overwrite")


def _get_output_directory_path() -> str:
    current_directory_path = os.getcwd()
    output_directory_path = os.path.join(
        current_directory_path, SNOWPARK_CHECKPOINTS_OUTPUT_DIRECTORY_NAME
    )
    if not os.path.exists(output_directory_path):
        os.makedirs(output_directory_path)

    return output_directory_path


def _upload_to_snowflake(checkpoint_name, snow_connection) -> None:
    try:
        output_directory_path = _get_output_directory_path()
        checkpoint_file_name = CHECKPOINT_PARQUET_OUTPUT_FILE_NAME_FORMAT.format(
            checkpoint_name
        )
        output_path = os.path.join(output_directory_path, checkpoint_file_name)
        snow_connection.upload_to_snowflake(
            checkpoint_name, checkpoint_file_name, output_path
        )

    except Exception as err:
        error_message = str(err)
        raise Exception(error_message) from err<|MERGE_RESOLUTION|>--- conflicted
+++ resolved
@@ -30,15 +30,13 @@
 from snowflake.snowpark_checkpoints_collector.snow_connection_model import (
     SnowConnection,
 )
-<<<<<<< HEAD
-from snowflake.snowpark_checkpoints_collector.utils.telemetry import (
-    get_telemetry_manager,
-=======
 from snowflake.snowpark_checkpoints_collector.utils.extra_config import (
     get_checkpoint_mode,
     get_checkpoint_sample,
     is_checkpoint_enabled,
->>>>>>> 4c6c2c36
+)
+from snowflake.snowpark_checkpoints_collector.utils.telemetry import (
+    get_telemetry_manager,
 )
 
 
@@ -161,6 +159,7 @@
         DATAFRAME_PANDERA_SCHEMA_KEY: pandera_infer_schema_dict,
         DATAFRAME_CUSTOM_DATA_KEY: dataframe_custom_column_data,
     }
+
     dataframe_schema_contract_json = json.dumps(dataframe_schema_contract)
     _generate_json_checkpoint_file(checkpoint_name, dataframe_schema_contract_json)
     telemetry_data = {
