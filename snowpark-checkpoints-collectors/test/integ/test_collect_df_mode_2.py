# Copyright 2025 Snowflake Inc.
# SPDX-License-Identifier: Apache-2.0

# Licensed under the Apache License, Version 2.0 (the "License");
# you may not use this file except in compliance with the License.
# You may obtain a copy of the License at

# http://www.apache.org/licenses/LICENSE-2.0

# Unless required by applicable law or agreed to in writing, software
# distributed under the License is distributed on an "AS IS" BASIS,
# WITHOUT WARRANTIES OR CONDITIONS OF ANY KIND, either express or implied.
# See the License for the specific language governing permissions and
# limitations under the License.

import glob
import logging
import os
import tempfile
import time

from datetime import datetime
from pathlib import Path

import pyspark.sql.types as t
import pytest

from pandas.testing import assert_frame_equal
from pyspark.sql import SparkSession
from pyspark.sql.dataframe import DataFrame as SparkDataFrame
from pyspark.sql.types import BooleanType, LongType, StructField, StructType
from pytest import fixture
from telemetry_compare_utils import validate_telemetry_file_output

from snowflake.snowpark.types import (
    BooleanType,
    DateType,
    DoubleType,
    LongType,
    StringType,
    StructField,
    StructType,
)
from snowflake.snowpark_checkpoints_collector import (
    collect_dataframe_checkpoint,
)
from snowflake.snowpark_checkpoints_collector.collection_common import (
    DOT_PARQUET_EXTENSION,
    SNOWPARK_CHECKPOINTS_OUTPUT_DIRECTORY_NAME,
    CheckpointMode,
)
from snowflake.snowpark_checkpoints_collector.singleton import Singleton
from snowflake.snowpark_checkpoints_collector.snow_connection_model import (
    SnowConnection,
)
from snowflake.snowpark_checkpoints_collector.summary_stats_collector import (
    generate_parquet_for_spark_df,
)
from snowflake.snowpark_checkpoints_collector.utils.telemetry import (
    get_telemetry_manager,
)
<<<<<<< HEAD
from snowflake.snowpark_checkpoints_collector.io_utils.io_default_strategy import (
    IODefaultStrategy,
)
from snowflake.snowpark_checkpoints_collector.io_utils.io_file_manager import (
    get_io_file_manager,
)
from unittest.mock import patch

import inspect
from telemetry_compare_utils import validate_telemetry_file_output, reset_telemetry_util
=======
>>>>>>> 9e38be1c


TEST_COLLECT_DF_MODE_2_EXPECTED_DIRECTORY_NAME = "test_collect_df_mode_2_expected"
TELEMETRY_FOLDER = "telemetry"
TOP_LEVEL_LOGGER_NAME = "snowflake.snowpark_checkpoints_collector"


@pytest.fixture(scope="function")
def telemetry_output():
    temp_dir = Path(tempfile.gettempdir()).resolve()
    telemetry_manager = get_telemetry_manager()
    telemetry_output_path = temp_dir / TELEMETRY_FOLDER
    telemetry_manager.set_sc_output_path(telemetry_output_path)
    return telemetry_output_path


@pytest.fixture(scope="function")
def test_id():
    return int(time.time())


@pytest.fixture
def spark_session():
    return SparkSession.builder.getOrCreate()


@pytest.fixture(autouse=True)
def singleton():
    Singleton._instances = {}


@fixture
def spark_schema():
    return t.StructType(
        [
            t.StructField("BYTE", t.ByteType(), True),
            t.StructField("SHORT", t.ShortType(), True),
            t.StructField("INTEGER", t.IntegerType(), True),
            t.StructField("LONG", t.LongType(), True),
            t.StructField("FLOAT", t.FloatType(), True),
            t.StructField("DOUBLE", t.DoubleType(), True),
            # StructField("decimal", DecimalType(10, 3), True),
            t.StructField("STRING", t.StringType(), True),
            # StructField("binary", BinaryType(), True),
            t.StructField("BOOLEAN", t.BooleanType(), True),
            t.StructField("DATE", t.DateType(), True),
            # StructField("timestamp", TimestampType(), True),
            # StructField("timestamp_ntz", TimestampType(), True),
        ]
    )


@fixture
def snowpark_schema():
    return StructType(
        [
            StructField("BYTE", LongType(), True),
            StructField("SHORT", LongType(), True),
            StructField("INTEGER", LongType(), True),
            StructField("LONG", LongType(), True),
            StructField("FLOAT", DoubleType(), True),
            StructField("DOUBLE", DoubleType(), True),
            # StructField("decimal", DecimalType(10, 3), True),
            StructField("STRING", StringType(), True),
            # StructField("binary", BinaryType(), True),
            StructField("BOOLEAN", BooleanType(), True),
            StructField("DATE", DateType(), True),
            # StructField("timestamp", TimestampType(), True),
            # StructField("timestamp_ntz", TimestampType(), True),
        ]
    )


@fixture
def data():
    date_format = "%Y-%m-%d"
    timestamp_format = "%Y-%m-%d %H:%M:%S"
    timestamp_ntz_format = "%Y-%m-%d %H:%M:%S"

    return [
        [
            3,
            789,
            13579,
            1231231231,
            7.8,
            2.345678,
            # Decimal(7.891),
            "red",
            # b"info",
            True,
            datetime.strptime("2023-03-01", date_format),
            # datetime.strptime("2023-03-01 12:00:00", timestamp_format),
            # datetime.strptime("2023-03-01 12:00:00", timestamp_ntz_format),
        ],
        [
            4,
            101,
            24680,
            3213213210,
            0.12,
            3.456789,
            # Decimal(0.123),
            "red",
            # b"test",
            False,
            datetime.strptime("2023-04-01", date_format),
            # datetime.strptime("2023-04-01 12:00:00", timestamp_format),
            # datetime.strptime("2023-04-01 12:00:00", timestamp_ntz_format),
        ],
        [
            5,
            202,
            36912,
            4564564560,
            3.45,
            4.567890,
            # Decimal(3.456),
            "red",
            # b"example2",
            True,
            datetime.strptime("2023-05-01", date_format),
            # datetime.strptime("2023-05-01 12:00:00", timestamp_format),
            # datetime.strptime("2023-05-01 12:00:00", timestamp_ntz_format),
        ],
        [
            6,
            303,
            48123,
            7897897890,
            6.78,
            5.678901,
            # Decimal(6.789),
            "red",
            # b"sample2",
            False,
            datetime.strptime("2023-06-01", date_format),
            # datetime.strptime("2023-06-01 12:00:00", timestamp_format),
            # datetime.strptime("2023-06-01 12:00:00", timestamp_ntz_format),
        ],
        [
            7,
            404,
            59234,
            9879879870,
            9.01,
            6.789012,
            # Decimal(9.012),
            "red",
            # b"data2",
            True,
            datetime.strptime("2023-07-01", date_format),
            # datetime.strptime("2023-07-01 12:00:00", timestamp_format),
            # datetime.strptime("2023-07-01 12:00:00", timestamp_ntz_format),
        ],
        [
            8,
            505,
            70345,
            1231231234,
            1.23,
            7.890123,
            # Decimal(1.234),
            "blue",
            # b"test2",
            False,
            datetime.strptime("2023-08-01", date_format),
            # datetime.strptime("2023-08-01 12:00:00", timestamp_format),
            # datetime.strptime("2023-08-01 12:00:00", timestamp_ntz_format),
        ],
        [
            9,
            606,
            81456,
            3213213214,
            4.56,
            8.901234,
            # Decimal(4.567),
            "blue",
            # b"example3",
            True,
            datetime.strptime("2023-09-01", date_format),
            # datetime.strptime("2023-09-01 12:00:00", timestamp_format),
            # datetime.strptime("2023-09-01 12:00:00", timestamp_ntz_format),
        ],
        [
            10,
            707,
            92567,
            4564564564,
            7.8,
            9.012345,
            # Decimal(7.892),
            "blue",
            # b"sample3",
            False,
            datetime.strptime("2023-10-01", date_format),
            # datetime.strptime("2023-10-01 12:00:00", timestamp_format),
            # datetime.strptime("2023-10-01 12:00:00", timestamp_ntz_format),
        ],
        [
            11,
            808,
            103678,
            7897897894,
            0.12,
            0.123456,
            # Decimal(0.123),
            "green",
            # b"data3",
            True,
            datetime.strptime("2023-11-01", date_format),
            # datetime.strptime("2023-11-01 12:00:00", timestamp_format),
            # datetime.strptime("2023-11-01 12:00:00", timestamp_ntz_format),
        ],
        [
            12,
            909,
            114789,
            9879879874,
            3.45,
            1.234567,
            # Decimal(3.456),
            "green",
            # b"test3",
            False,
            datetime.strptime("2023-12-01", date_format),
            # datetime.strptime("2023-12-01 12:00:00", timestamp_format),
            # datetime.strptime("2023-12-01 12:00:00", timestamp_ntz_format),
        ],
    ]


def test_collect_checkpoint_mode_2_parquet_directory(
    spark_session,
    data,
    spark_schema,
    snowpark_schema,
    test_id,
    telemetry_output,
):
    checkpoint_name = f"test_collect_checkpoint_mode_2_{test_id}"

    pyspark_df = spark_session.createDataFrame(data, schema=spark_schema).orderBy(
        "INTEGER"
    )

    temp_dir = Path(tempfile.gettempdir()).resolve()
    output_path = os.path.join(temp_dir, checkpoint_name)

    collect_dataframe_checkpoint(
        pyspark_df,
        checkpoint_name=checkpoint_name,
        mode=CheckpointMode.DATAFRAME,
        output_path=output_path,
    )

    parquet_directory = os.path.join(
        output_path, SNOWPARK_CHECKPOINTS_OUTPUT_DIRECTORY_NAME, checkpoint_name
    )

    assert os.path.exists(parquet_directory)
    parquet_files_first = glob.glob(
        os.path.join(parquet_directory, f"*{DOT_PARQUET_EXTENSION}")
    )

    collect_dataframe_checkpoint(
        pyspark_df,
        checkpoint_name=checkpoint_name,
        mode=CheckpointMode.DATAFRAME,
        output_path=output_path,
    )

    parquet_files_second = glob.glob(
        os.path.join(parquet_directory, f"*{DOT_PARQUET_EXTENSION}")
    )
    assert parquet_files_first != parquet_files_second
    validate_telemetry(
        "test_collect_checkpoint_mode_2_parquet_directory ", telemetry_output
    )


def test_collect_checkpoint_mode_2(
    spark_session,
    data,
    spark_schema,
    snowpark_schema,
    test_id,
    telemetry_output,
):
    checkpoint_name = f"test_collect_checkpoint_mode_2_{test_id}"

    pyspark_df = spark_session.createDataFrame(data, schema=spark_schema).orderBy(
        "INTEGER"
    )

    temp_dir = tempfile.gettempdir()
    output_path = os.path.join(temp_dir, checkpoint_name)

    collect_dataframe_checkpoint(
        pyspark_df,
        checkpoint_name=checkpoint_name,
        mode=CheckpointMode.DATAFRAME,
        output_path=output_path,
    )

    validate_dataframes(checkpoint_name, pyspark_df, snowpark_schema)
    validate_telemetry("test_collect_checkpoint_mode_2", telemetry_output)


def test_collect_empty_dataframe_with_schema(
    spark_session, spark_schema, snowpark_schema, telemetry_output
):
    checkpoint_name = "test_collect_empty_dataframe_with_schema"

    data = []
    pyspark_df = spark_session.createDataFrame(data=data, schema=spark_schema)
    expected_df = pyspark_df.toPandas()
    expected_df.columns = expected_df.columns.str.upper()

    collect_dataframe_checkpoint(
        pyspark_df, checkpoint_name=checkpoint_name, mode=CheckpointMode.DATAFRAME
    )

    validate_dataframes(checkpoint_name, pyspark_df, snowpark_schema)
    validate_telemetry("test_collect_empty_dataframe_with_schema", telemetry_output)


def test_collect_invalid_mode(
    spark_session: SparkSession,
    data: list[list],
    spark_schema: t.StructType,
    telemetry_output: Path,
    caplog: pytest.LogCaptureFixture,
):
    pyspark_df = spark_session.createDataFrame(data=data, schema=spark_schema)
<<<<<<< HEAD

    with pytest.raises(Exception) as ex_info:
        collect_dataframe_checkpoint(pyspark_df, checkpoint_name="invalid_mode", mode=3)
    assert "Invalid mode value." == str(ex_info.value)
=======
    checkpoint_mode = 3
    expected_error_msg = f"Invalid mode value: {checkpoint_mode}"

    with pytest.raises(Exception) as ex_info, caplog.at_level(
        level=logging.ERROR, logger=TOP_LEVEL_LOGGER_NAME
    ):
        collect_dataframe_checkpoint(
            pyspark_df, checkpoint_name="invalid_mode", mode=checkpoint_mode
        )

    assert expected_error_msg == str(ex_info.value)
    assert expected_error_msg in caplog.text
    validate_telemetry("test_collect_invalid_mode", telemetry_output)
>>>>>>> 9e38be1c


def test_generate_parquet_for_spark_df(data, spark_schema, test_id, telemetry_output):
    spark = SparkSession.builder.getOrCreate()
    spark_df = spark.createDataFrame(data, schema=spark_schema)
    parquet_directory = os.path.join(
        tempfile.gettempdir(),
        f"test_generate_parquet_for_spark_df_{test_id}",
    )

    generate_parquet_for_spark_df(spark_df, parquet_directory)
    target_dir = os.path.join(parquet_directory, "**", f"*{DOT_PARQUET_EXTENSION}")
    files = glob.glob(target_dir, recursive=True)
    assert len(files) > 0


def test_spark_df_mode_dataframe(
    spark_schema, snowpark_schema, data, test_id, telemetry_output
):
    spark = SparkSession.builder.getOrCreate()
    spark_df = spark.createDataFrame(data, schema=spark_schema)
    checkpoint_name = f"test_spark_df_mode_dataframe_{test_id}"
    parquet_directory = os.path.join(
        tempfile.gettempdir(),
        checkpoint_name,
    )

    generate_parquet_for_spark_df(spark_df, parquet_directory)

    snow = SnowConnection()
    snow.create_snowflake_table_from_local_parquet(checkpoint_name, parquet_directory)

    validate_dataframes(checkpoint_name, spark_df, snowpark_schema)


def test_io_strategy(
    spark_session,
    data,
    spark_schema,
    snowpark_schema,
    singleton,
    test_id,
    telemetry_output,
):
    try:
        checkpoint_name = f"test_io_strategy_{test_id}"

        class TestStrategy(IODefaultStrategy):
            pass

        number_of_methods = inspect.getmembers(
            IODefaultStrategy, predicate=inspect.isfunction
        )
        strategy = TestStrategy()
        get_io_file_manager().set_strategy(strategy)

        with patch.object(
            strategy, "getcwd", wraps=strategy.getcwd
        ) as getcwd_spy, patch.object(
            strategy, "ls", wraps=strategy.ls
        ) as ls_spy, patch.object(
            strategy, "mkdir", wraps=strategy.mkdir
        ) as mkdir_spy, patch.object(
            strategy, "write", wraps=strategy.write
        ) as write_spy, patch.object(
            strategy, "read", wraps=strategy.read
        ) as read_spy, patch.object(
            strategy, "read_bytes", wraps=strategy.read_bytes
        ) as read_bytes_spy, patch.object(
            strategy, "file_exists", wraps=strategy.file_exists
        ) as file_exists_spy, patch.object(
            strategy, "folder_exists", wraps=strategy.folder_exists
        ) as folder_exists_spy:
            telemetry_manager = reset_telemetry_util()
            telemetry_manager.set_sc_output_path(Path(telemetry_output))
            pyspark_df = spark_session.createDataFrame(
                data, schema=spark_schema
            ).orderBy("INTEGER")

            temp_dir = tempfile.gettempdir()
            output_path = os.path.join(temp_dir, checkpoint_name)

            collect_dataframe_checkpoint(
                pyspark_df,
                checkpoint_name=checkpoint_name,
                mode=CheckpointMode.DATAFRAME,
                output_path=output_path,
            )

            # Assert
            assert len(number_of_methods) == 8
            getcwd_spy.assert_called()
            mkdir_spy.assert_called()
            write_spy.assert_called()
            read_spy.assert_called()
            read_bytes_spy.assert_called()
            file_exists_spy.assert_called()
            ls_spy.assert_called()
            folder_exists_spy.assert_not_called()
            assert getcwd_spy.call_count == 4
            assert mkdir_spy.call_count == 5
            assert write_spy.call_count == 2
            assert read_spy.call_count == 1
            assert read_bytes_spy.call_count == 1
            assert file_exists_spy.call_count == 2
            assert ls_spy.call_count == 2
            validate_dataframes(checkpoint_name, pyspark_df, snowpark_schema)
    finally:
        get_io_file_manager().set_strategy(IODefaultStrategy())


def validate_dataframes(
    checkpoint_name: str, pyspark_df: SparkDataFrame, expected_schema: t.StructType
) -> None:
    expected_df = pyspark_df.toPandas()
    expected_df.columns = expected_df.columns.str.upper()

    snow_connection = SnowConnection()
    snowpark_df = snow_connection.session.read.table(checkpoint_name).orderBy("INTEGER")
    actual_df = snowpark_df.toPandas()
    actual_df.columns = actual_df.columns.str.upper()

    assert expected_schema == snowpark_df.schema
    assert_frame_equal(
        expected_df, actual_df, check_dtype=False, check_categorical=False
    )


def validate_telemetry(checkpoint_name: str, telemetry_output: Path) -> None:
    telemetry_file_name = f"{checkpoint_name}_telemetry.json"
    validate_telemetry_file_output(
        telemetry_file_name=telemetry_file_name,
        output_path=telemetry_output,
        telemetry_expected_folder=TEST_COLLECT_DF_MODE_2_EXPECTED_DIRECTORY_NAME,
    )<|MERGE_RESOLUTION|>--- conflicted
+++ resolved
@@ -59,7 +59,6 @@
 from snowflake.snowpark_checkpoints_collector.utils.telemetry import (
     get_telemetry_manager,
 )
-<<<<<<< HEAD
 from snowflake.snowpark_checkpoints_collector.io_utils.io_default_strategy import (
     IODefaultStrategy,
 )
@@ -70,8 +69,6 @@
 
 import inspect
 from telemetry_compare_utils import validate_telemetry_file_output, reset_telemetry_util
-=======
->>>>>>> 9e38be1c
 
 
 TEST_COLLECT_DF_MODE_2_EXPECTED_DIRECTORY_NAME = "test_collect_df_mode_2_expected"
@@ -408,12 +405,6 @@
     caplog: pytest.LogCaptureFixture,
 ):
     pyspark_df = spark_session.createDataFrame(data=data, schema=spark_schema)
-<<<<<<< HEAD
-
-    with pytest.raises(Exception) as ex_info:
-        collect_dataframe_checkpoint(pyspark_df, checkpoint_name="invalid_mode", mode=3)
-    assert "Invalid mode value." == str(ex_info.value)
-=======
     checkpoint_mode = 3
     expected_error_msg = f"Invalid mode value: {checkpoint_mode}"
 
@@ -427,7 +418,6 @@
     assert expected_error_msg == str(ex_info.value)
     assert expected_error_msg in caplog.text
     validate_telemetry("test_collect_invalid_mode", telemetry_output)
->>>>>>> 9e38be1c
 
 
 def test_generate_parquet_for_spark_df(data, spark_schema, test_id, telemetry_output):
